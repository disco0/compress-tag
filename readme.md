--- conflicted
+++ resolved
@@ -198,7 +198,6 @@
 This checks your formatting, tests, and for TypeScript compiler errors. If the
 task doesn't fail, you should be good to go.
 
-<<<<<<< HEAD
 ### Other Tasks
 For your convenience, some other tasks are also provided in the `package.json`:
 * `npm run build` - Compiles TypeScript code to JavaScript
@@ -207,18 +206,4 @@
 * `npm run testWithCoverage` - Run tests and generate coverage report
 * `npm run lint` - Check code for linting errors
 * `npm run check` - Check to ensure code will pass Pipelines checks (see above)
-* `npm run format` - Format code using Prettier
-=======
-### How to Contribute
-In order to contribute to this project, first clone the repository and navigate
-to it:
-```bash
-git clone https://github.com/iansan5653/compress-tag.git
-cd compress-tag
-```
-
-Then install dependencies (requires Node.js to be installed):
-```
-npm i; npm i -D
-```
->>>>>>> e2e95387
+* `npm run format` - Format code using Prettier